--- conflicted
+++ resolved
@@ -68,6 +68,7 @@
 from lerobot.common.envs.factory import make_env
 from lerobot.common.envs.utils import preprocess_observation
 from lerobot.common.datasets.lerobot_dataset import LeRobotDatasetMetadata
+from lerobot.common.datasets.lerobot_dataset import LeRobotDatasetMetadata
 from lerobot.common.policies.factory import make_policy
 from lerobot.common.policies.pretrained import PreTrainedPolicy
 from lerobot.common.policies.utils import get_device_from_parameters
@@ -80,6 +81,8 @@
 )
 from lerobot.configs import parser
 from lerobot.configs.eval import EvalPipelineConfig
+
+import pdb
 
 import pdb
 
@@ -129,7 +132,9 @@
     policy.reset()
 
     # pdb.set_trace()
+    # pdb.set_trace()
     observation, info = env.reset(seed=seeds)
+    
     
     if render_callback is not None:
         render_callback(env)
@@ -159,17 +164,11 @@
         observation = {
             key: observation[key].to(device, non_blocking=device.type == "cuda") for key in observation
         }
-<<<<<<< HEAD
         # Unsqueeze all observations to (B, T, *)
         for key in observation:
             observation[key] = observation[key].unsqueeze(1)
         # observation["task"] = ["pick up the object"] * observation["observation.state"].shape[0]
         observation["task"] = ["Insert the peg into the socket."] * observation["observation.state"].shape[0]
-=======
-        # observation["task"] = ["pick up the object"] * observation["observation.state"].shape[0]
-        observation["task"] = ["Lift the object"] * observation["observation.state"].shape[0]
-
->>>>>>> ac161b66
         with torch.inference_mode():
             action = policy.select_action(observation)
 
@@ -487,7 +486,6 @@
 
     logging.info("Making policy.")
     ds_meta = LeRobotDatasetMetadata(
-<<<<<<< HEAD
         # "lerobot/xarm_lift_medium",
         # "lerobot/aloha_sim_transfer_cube_human",
         # "lerobot/aloha_sim_insertion_human",
@@ -495,14 +493,11 @@
         # "/home/scratch.driveix_50t_4/aguru/lerobot_results/pi0_pretrained/"
         "lerobot/aloha_sim_insertion_human",
         "/home/scratch.driveix_50t_4/aguru/lerobot_results/pi0_aloha_12/020000/pretrained_model"
-=======
-        "lerobot/xarm_lift_medium",
-        "/home/scratch.driveix_50t_4/aguru/lerobot_results/pi0_pretrained/"
->>>>>>> ac161b66
     )
     policy = make_policy(
         cfg=cfg.policy,
         env_cfg=cfg.env,
+        ds_meta=ds_meta
         ds_meta=ds_meta
     )
     policy.eval()
